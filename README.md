--- conflicted
+++ resolved
@@ -12,8 +12,6 @@
 
 Yek ([يک](https://fa.wikipedia.org/wiki/۱)) means "One" in Farsi/Persian.
 
-<<<<<<< HEAD
-=======
 Consider having a simple repo like this:
 
 ```
@@ -41,7 +39,6 @@
 
 > `yek` will prioritize more important files to come last in the output. This is useful for LLM consumption.
 
->>>>>>> 5a4d9662
 ## Installation
 
 ### Via Homebrew (recommended for macOS)
@@ -112,7 +109,6 @@
 
 ```bash
 yek --max-size 100KB --output-dir /tmp/yek src/
-<<<<<<< HEAD
 ```
 
 Process multiple directories:
@@ -121,16 +117,6 @@
 yek src/ tests/
 ```
 
-=======
-```
-
-Process multiple directories:
-
-```bash
-yek src/ tests/
-```
-
->>>>>>> 5a4d9662
 Process multiple repositories:
 
 ```bash
